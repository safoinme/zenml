#  Copyright (c) ZenML GmbH 2020. All Rights Reserved.
#
#  Licensed under the Apache License, Version 2.0 (the "License");
#  you may not use this file except in compliance with the License.
#  You may obtain a copy of the License at:
#
#       https://www.apache.org/licenses/LICENSE-2.0
#
#  Unless required by applicable law or agreed to in writing, software
#  distributed under the License is distributed on an "AS IS" BASIS,
#  WITHOUT WARRANTIES OR CONDITIONS OF ANY KIND, either express
#  or implied. See the License for the specific language governing
#  permissions and limitations under the License.
"""Utility functions for the CLI."""
import contextlib
import datetime
import os
import subprocess
import sys
from typing import (
    TYPE_CHECKING,
    Any,
    Callable,
    Dict,
    Iterator,
    List,
    NoReturn,
    Optional,
    Sequence,
    Set,
    Tuple,
    Type,
    TypeVar,
    Union,
)

import click
from pydantic import SecretStr
from rich import box, table
from rich.emoji import Emoji
from rich.markdown import Markdown
from rich.markup import escape
from rich.prompt import Confirm
from rich.style import Style

from zenml.config.global_config import GlobalConfiguration
from zenml.console import console, zenml_style_defaults
from zenml.constants import FILTERING_DATETIME_FORMAT, IS_DEBUG_ENV
from zenml.enums import GenericFilterOps, StackComponentType, StoreType
from zenml.logger import get_logger
from zenml.model_registries.base_model_registry import (
    ModelVersion,
    RegisteredModel,
)
from zenml.models import BaseFilterModel
from zenml.models.base_models import BaseResponseModel
from zenml.models.filter_models import (
    BoolFilter,
    NumericFilter,
    StrFilter,
    UUIDFilter,
)
from zenml.models.page_model import Page
from zenml.secret import BaseSecretSchema
from zenml.services import BaseService, ServiceState
from zenml.stack import StackComponent
from zenml.stack.stack_component import StackComponentConfig
from zenml.utils import secret_utils
from zenml.zen_server.deploy import ServerDeployment

logger = get_logger(__name__)

if TYPE_CHECKING:
    from uuid import UUID

    from rich.text import Text

    from zenml.client import Client
    from zenml.enums import ExecutionStatus
    from zenml.integrations.integration import Integration
    from zenml.model_deployers import BaseModelDeployer
    from zenml.models import (
        AuthenticationMethodModel,
        ComponentResponseModel,
        FlavorResponseModel,
        PipelineRunResponseModel,
        ResourceTypeModel,
        ServiceConnectorRequestModel,
        ServiceConnectorResourcesModel,
        ServiceConnectorResponseModel,
        ServiceConnectorTypeModel,
        StackResponseModel,
    )
    from zenml.stack import Stack

MAX_ARGUMENT_VALUE_SIZE = 10240


def title(text: str) -> None:
    """Echo a title formatted string on the CLI.

    Args:
        text: Input text string.
    """
    console.print(text.upper(), style=zenml_style_defaults["title"])


def confirmation(text: str, *args: Any, **kwargs: Any) -> bool:
    """Echo a confirmation string on the CLI.

    Args:
        text: Input text string.
        *args: Args to be passed to click.confirm().
        **kwargs: Kwargs to be passed to click.confirm().

    Returns:
        Boolean based on user response.
    """
    return Confirm.ask(text, console=console)


def declare(
    text: Union[str, "Text"],
    bold: Optional[bool] = None,
    italic: Optional[bool] = None,
    **kwargs: Any,
) -> None:
    """Echo a declaration on the CLI.

    Args:
        text: Input text string.
        bold: Optional boolean to bold the text.
        italic: Optional boolean to italicize the text.
        **kwargs: Optional kwargs to be passed to console.print().
    """
    base_style = zenml_style_defaults["info"]
    style = Style.chain(base_style, Style(bold=bold, italic=italic))
    console.print(text, style=style, **kwargs)


def error(text: str) -> NoReturn:
    """Echo an error string on the CLI.

    Args:
        text: Input text string.

    Raises:
        ClickException: when called.
    """
    raise click.ClickException(message=click.style(text, fg="red", bold=True))


def warning(
    text: str,
    bold: Optional[bool] = None,
    italic: Optional[bool] = None,
    **kwargs: Any,
) -> None:
    """Echo a warning string on the CLI.

    Args:
        text: Input text string.
        bold: Optional boolean to bold the text.
        italic: Optional boolean to italicize the text.
        **kwargs: Optional kwargs to be passed to console.print().
    """
    base_style = zenml_style_defaults["warning"]
    style = Style.chain(base_style, Style(bold=bold, italic=italic))
    console.print(text, style=style, **kwargs)


def print_table(
    obj: List[Dict[str, Any]],
    title: Optional[str] = None,
    caption: Optional[str] = None,
    **columns: table.Column,
) -> None:
    """Prints the list of dicts in a table format.

    The input object should be a List of Dicts. Each item in that list represent
    a line in the Table. Each dict should have the same keys. The keys of the
    dict will be used as headers of the resulting table.

    Args:
        obj: A List containing dictionaries.
        title: Title of the table.
        caption: Caption of the table.
        columns: Optional column configurations to be used in the table.
    """
    column_keys = {key: None for dict_ in obj for key in dict_}
    column_names = [columns.get(key, key.upper()) for key in column_keys]
    rich_table = table.Table(
        box=box.HEAVY_EDGE, show_lines=True, title=title, caption=caption
    )
    for col_name in column_names:
        if isinstance(col_name, str):
            rich_table.add_column(str(col_name), overflow="fold")
        else:
            rich_table.add_column(
                str(col_name.header).upper(), overflow="fold"
            )
    for dict_ in obj:
        values = []
        for key in column_keys:
            if key is None:
                values.append(None)
            else:
                value = str(dict_.get(key) or " ")
                # escape text when square brackets are used
                if "[" in value:
                    value = escape(value)
                values.append(value)
        rich_table.add_row(*values)
    if len(rich_table.columns) > 1:
        rich_table.columns[0].justify = "center"
    console.print(rich_table)


T = TypeVar("T", bound=BaseResponseModel)


def print_pydantic_models(
    models: Union[Page[T], List[T]],
    columns: Optional[List[str]] = None,
    exclude_columns: Optional[List[str]] = None,
    is_active: Optional[Callable[[T], bool]] = None,
) -> None:
    """Prints the list of Pydantic models in a table.

    Args:
        models: List of Pydantic models that will be represented as a row in
            the table.
        columns: Optionally specify subset and order of columns to display.
        exclude_columns: Optionally specify columns to exclude. (Note: `columns`
            takes precedence over `exclude_columns`.)
        is_active: Optional function that marks as row as active.

    """
    if exclude_columns is None:
        exclude_columns = list()

    def __dictify(model: T) -> Dict[str, str]:
        """Helper function to map over the list to turn Models into dicts.

        Args:
            model: Pydantic model.

        Returns:
            Dict of model attributes.
        """
        # Explicitly defined columns take precedence over exclude columns
        if not columns:
            include_columns = [
                k for k in model.dict().keys() if k not in exclude_columns  # type: ignore[operator]
            ]
        else:
            include_columns = columns

        items: Dict[str, Any] = {}

        for k in include_columns:
            value = getattr(model, k)
            # In case the response model contains nested `BaseResponseModels`
            #  we want to attempt to represent them by name, if they contain
            #  such a field, else the id is used
            if isinstance(value, BaseResponseModel):
                if "name" in value.__fields__:
                    items[k] = str(value.name)  # type: ignore[attr-defined]
                else:
                    items[k] = str(value.id)

            # If it is a list of `BaseResponseModels` access each Model within
            #  the list and extract either name or id
            elif isinstance(value, list) and issubclass(
                model.__fields__[k].type_, BaseResponseModel
            ):
                for v in value:
                    if "name" in v.__fields__:
                        items.setdefault(k, []).append(str(v.name))
                    else:
                        items.setdefault(k, []).append(str(v.id))
            elif isinstance(value, Set) or isinstance(value, List):
                items[k] = [str(v) for v in value]
            else:
                items[k] = str(value)
        # prepend an active marker if a function to mark active was passed
        marker = "active"
        if marker in items:
            marker = "current"
        return (
            {marker: ":point_right:" if is_active(model) else "", **items}
            if is_active is not None
            else items
        )

    if isinstance(models, Page):
        print_table([__dictify(model) for model in models.items])
        print_page_info(models)
    else:
        print_table([__dictify(model) for model in models])


def format_integration_list(
    integrations: List[Tuple[str, Type["Integration"]]]
) -> List[Dict[str, str]]:
    """Formats a list of integrations into a List of Dicts.

    This list of dicts can then be printed in a table style using
    cli_utils.print_table.

    Args:
        integrations: List of tuples containing the name of the integration and
            the integration metadata.

    Returns:
        List of Dicts containing the name of the integration and the integration
    """
    list_of_dicts = []
    for name, integration_impl in integrations:
        is_installed = integration_impl.check_installation()
        list_of_dicts.append(
            {
                "INSTALLED": ":white_check_mark:" if is_installed else ":x:",
                "INTEGRATION": name,
                "REQUIRED_PACKAGES": ", ".join(
                    integration_impl.get_requirements()
                ),
            }
        )
    return list_of_dicts


def print_stack_configuration(
    stack: "StackResponseModel", active: bool
) -> None:
    """Prints the configuration options of a stack.

    Args:
        stack: Instance of a stack model.
        active: Whether the stack is active.
    """
    stack_caption = f"'{stack.name}' stack"
    if active:
        stack_caption += " (ACTIVE)"
    rich_table = table.Table(
        box=box.HEAVY_EDGE,
        title="Stack Configuration",
        caption=stack_caption,
        show_lines=True,
    )
    rich_table.add_column("COMPONENT_TYPE", overflow="fold")
    rich_table.add_column("COMPONENT_NAME", overflow="fold")
    for component_type, components in stack.components.items():
        rich_table.add_row(component_type, components[0].name)

    # capitalize entries in first column
    rich_table.columns[0]._cells = [
        component.upper()  # type: ignore[union-attr]
        for component in rich_table.columns[0]._cells
    ]
    console.print(rich_table)
    declare(
        f"Stack '{stack.name}' with id '{stack.id}' is "
        f"{f'owned by user {stack.user.name} and is ' if stack.user else ''}"
        f"'{'shared' if stack.is_shared else 'private'}'."
    )


def print_flavor_list(flavors: Page["FlavorResponseModel"]) -> None:
    """Prints the list of flavors.

    Args:
        flavors: List of flavors to print.
    """
    flavor_table = []
    for f in flavors.items:
        flavor_table.append(
            {
                "FLAVOR": f.name,
                "INTEGRATION": f.integration,
                "SOURCE": f.source,
                "CONNECTOR TYPE": f.connector_type or "",
                "RESOURCE TYPE": f.connector_resource_type or "",
            }
        )

    print_table(flavor_table)


def print_stack_component_configuration(
    component: "ComponentResponseModel", active_status: bool
) -> None:
    """Prints the configuration options of a stack component.

    Args:
        component: The stack component to print.
        active_status: Whether the stack component is active.
    """
    if component.user:
        user_name = component.user.name
    else:
        user_name = "[DELETED]"

    declare(
        f"{component.type.value.title()} '{component.name}' of flavor "
        f"'{component.flavor}' with id '{component.id}' is owned by "
        f"user '{user_name}' and is "
        f"'{'shared' if component.is_shared else 'private'}'."
    )

    if len(component.configuration) == 0:
        declare("No configuration options are set for this component.")

    else:
        title_ = (
            f"'{component.name}' {component.type.value.upper()} "
            f"Component Configuration"
        )

        if active_status:
            title_ += " (ACTIVE)"
        rich_table = table.Table(
            box=box.HEAVY_EDGE,
            title=title_,
            show_lines=True,
        )
        rich_table.add_column("COMPONENT_PROPERTY")
        rich_table.add_column("VALUE", overflow="fold")

        component_dict = component.dict()
        component_dict.pop("configuration")
        component_dict.update(component.configuration)

        items = component.configuration.items()
        for item in items:
            elements = []
            for idx, elem in enumerate(item):
                if idx == 0:
                    elements.append(f"{elem.upper()}")
                else:
                    elements.append(str(elem))
            rich_table.add_row(*elements)

        console.print(rich_table)

    if not component.labels:
        declare("No labels are set for this component.")
    else:
        rich_table = table.Table(
            box=box.HEAVY_EDGE,
            title="Labels",
            show_lines=True,
        )
        rich_table.add_column("LABEL")
        rich_table.add_column("VALUE", overflow="fold")

        for label, value in component.labels.items():
            rich_table.add_row(label, value)

        console.print(rich_table)

    if not component.connector:
        declare("No connector is set for this component.")
    else:
        rich_table = table.Table(
            box=box.HEAVY_EDGE,
            title="Service Connector",
            show_lines=True,
        )
        rich_table.add_column("PROPERTY")
        rich_table.add_column("VALUE", overflow="fold")

        connector_dict = {
            "ID": str(component.connector.id),
            "NAME": component.connector.name,
            "TYPE": component.connector.type,
            "RESOURCE TYPE": component.connector.resource_types[0],
            "RESOURCE NAME": component.connector_resource_id
            or component.connector.resource_id
            or "N/A",
        }

        for label, value in connector_dict.items():
            rich_table.add_row(label, value)

        console.print(rich_table)


def print_active_config() -> None:
    """Print the active configuration."""
    from zenml.client import Client

    gc = GlobalConfiguration()
    client = Client()

    # We use gc.store here instead of client.zen_store for two reasons:
    # 1. to avoid initializing ZenML with the default store just because we want
    # to print the active config
    # 2. to avoid connecting to the active store and keep this call lightweight
    if not gc.store:
        return

    if gc.uses_default_store():
        declare("Using the default local database.")
    elif gc.store.type == StoreType.SQL:
        declare(f"Using the SQL database: '{gc.store.url}'.")
    elif gc.store.type == StoreType.REST:
        declare(f"Connected to the ZenML server: '{gc.store.url}'")
    if client.uses_local_configuration:
        declare(
            f"Running with active workspace: '{client.active_workspace.name}' "
            "(repository)"
        )
    else:
        declare(
            f"Running with active workspace: '{gc.get_active_workspace_name()}' "
            "(global)"
        )


def print_active_stack() -> None:
    """Print active stack."""
    from zenml.client import Client

    client = Client()
    scope = "repository" if client.uses_local_configuration else "global"
    declare(
        f"Running with active stack: '{client.active_stack_model.name}' "
        f"({scope})"
    )


def expand_argument_value_from_file(name: str, value: str) -> str:
    """Expands the value of an argument pointing to a file into the contents of that file.

    Args:
        name: Name of the argument. Used solely for logging purposes.
        value: The value of the argument. This is to be interpreted as a
            filename if it begins with a `@` character.

    Returns:
        The argument value expanded into the contents of the file, if the
        argument value begins with a `@` character. Otherwise, the argument
        value is returned unchanged.

    Raises:
        ValueError: If the argument value points to a file that doesn't exist,
            that cannot be read, or is too long(i.e. exceeds
            `MAX_ARGUMENT_VALUE_SIZE` bytes).
    """
    if value.startswith("@@"):
        return value[1:]
    if not value.startswith("@"):
        return value
    filename = os.path.abspath(os.path.expanduser(value[1:]))
    logger.info(
        f"Expanding argument value `{name}` to contents of file `{filename}`."
    )
    if not os.path.isfile(filename):
        raise ValueError(
            f"Could not load argument '{name}' value: file "
            f"'{filename}' does not exist or is not readable."
        )
    try:
        if os.path.getsize(filename) > MAX_ARGUMENT_VALUE_SIZE:
            raise ValueError(
                f"Could not load argument '{name}' value: file "
                f"'{filename}' is too large (max size is "
                f"{MAX_ARGUMENT_VALUE_SIZE} bytes)."
            )

        with open(filename, "r") as f:
            return f.read()
    except OSError as e:
        raise ValueError(
            f"Could not load argument '{name}' value: file "
            f"'{filename}' could not be accessed: {str(e)}"
        )


def parse_name_and_extra_arguments(
    args: List[str],
    expand_args: bool = False,
    name_mandatory: bool = True,
) -> Tuple[Optional[str], Dict[str, str]]:
    """Parse a name and extra arguments from the CLI.

    This is a utility function used to parse a variable list of optional CLI
    arguments of the form `--key=value` that must also include one mandatory
    free-form name argument. There is no restriction as to the order of the
    arguments.

    Examples:
        >>> parse_name_and_extra_arguments(['foo']])
        ('foo', {})
        >>> parse_name_and_extra_arguments(['foo', '--bar=1'])
        ('foo', {'bar': '1'})
        >>> parse_name_and_extra_arguments(['--bar=1', 'foo', '--baz=2'])
        ('foo', {'bar': '1', 'baz': '2'})
        >>> parse_name_and_extra_arguments(['--bar=1'])
        Traceback (most recent call last):
            ...
            ValueError: Missing required argument: name

    Args:
        args: A list of command line arguments from the CLI.
        expand_args: Whether to expand argument values into the contents of the
            files they may be pointing at using the special `@` character.
        name_mandatory: Whether the name argument is mandatory.

    Returns:
        The name and a dict of parsed args.
    """
    name: Optional[str] = None
    # The name was not supplied as the first argument, we have to
    # search the other arguments for the name.
    for i, arg in enumerate(args):
        if not arg:
            # Skip empty arguments.
            continue
        if arg.startswith("--"):
            continue
        name = args.pop(i)
        break
    else:
        if name_mandatory:
            error(
                "A name must be supplied. Please see the command help for more "
                "information."
            )

    message = (
        "Please provide args with a proper "
        "identifier as the key and the following structure: "
        '--custom_argument="value"'
    )
    args_dict: Dict[str, str] = {}
    for a in args:
        if not a:
            # Skip empty arguments.
            continue
        if not a.startswith("--") or "=" not in a:
            error(f"Invalid argument: '{a}'. {message}")
        key, value = a[2:].split("=", maxsplit=1)
        if not key.isidentifier():
            error(f"Invalid argument: '{a}'. {message}")
        args_dict[key] = value

    if expand_args:
        args_dict = {
            k: expand_argument_value_from_file(k, v)
            for k, v in args_dict.items()
        }

    return name, args_dict


def parse_unknown_component_attributes(args: List[str]) -> List[str]:
    """Parse unknown options from the CLI.

    Args:
        args: A list of strings from the CLI.

    Returns:
        List of parsed args.
    """
    warning_message = (
        "Please provide args with a proper "
        "identifier as the key and the following structure: "
        "--custom_attribute"
    )

    assert all(a.startswith("--") for a in args), warning_message
    p_args = [a.lstrip("-") for a in args]
    assert all(v.isidentifier() for v in p_args), warning_message
    return p_args


def prompt_configuration(
    config_schema: Dict[str, Any],
    show_secrets: bool = False,
    existing_config: Optional[Dict[str, str]] = None,
) -> Dict[str, str]:
    """Prompt the user for configuration values using the provided schema.

    Args:
        config_schema: The configuration schema.
        show_secrets: Whether to show secrets in the terminal.
        existing_config: The existing configuration values.

    Returns:
        The configuration values provided by the user.
    """
    is_update = False
    if existing_config is not None:
        is_update = True
    existing_config = existing_config or {}

    config_dict = {}
    for attr_name, attr_schema in config_schema.get("properties", {}).items():
        title = attr_schema.get("title", attr_name)
        attr_type = attr_schema.get("type", "string")
        title = f"[{attr_name}] {title}"
        required = attr_name in config_schema.get("required", [])
        hidden = attr_schema.get("format", "") == "password"
        subtitles: List[str] = []
        subtitles.append(attr_type)
        if hidden:
            subtitles.append("secret")
        if required:
            subtitles.append("required")
        else:
            subtitles.append("optional")
        if subtitles:
            title += f" {{{', '.join(subtitles)}}}"

        existing_value = existing_config.get(attr_name)
        if is_update:
            if existing_value:
                if isinstance(existing_value, SecretStr):
                    existing_value = existing_value.get_secret_value()
                if hidden and not show_secrets:
                    title += " is currently set to: [HIDDEN]"
                else:
                    title += f" is currently set to: '{existing_value}'"
            else:
                title += " is not currently set"

            click.echo(title)

            if existing_value:
                title = (
                    "Please enter a new value or press Enter to keep the "
                    "existing one"
                )
            elif required:
                title = "Please enter a new value"
            else:
                title = "Please enter a new value or press Enter to skip it"

        while True:
            # Ask the user to enter a value for the attribute
            value = click.prompt(
                title,
                type=str,
                hide_input=hidden and not show_secrets,
                default=existing_value or ("" if not required else None),
                show_default=False,
            )
            if not value:
                if required:
                    warning(
                        f"The attribute '{title}' is mandatory. "
                        "Please enter a non-empty value."
                    )
                    continue
                else:
                    value = None
                    break
            else:
                break

        if (
            is_update
            and value is not None
            and value == existing_value
            and not required
        ):
            confirm = click.confirm(
                "You left this optional attribute unchanged. Would you "
                "like to remove its value instead?",
                default=False,
            )
            if confirm:
                value = None

        if value:
            config_dict[attr_name] = value

    return config_dict


def install_packages(
    packages: List[str],
    upgrade: bool = False,
) -> None:
    """Installs pypi packages into the current environment with pip.

    Args:
        packages: List of packages to install.
        upgrade: Whether to upgrade the packages if they are already installed.
    """
    if upgrade:
        command = [
            sys.executable,
            "-m",
            "pip",
            "install",
            "--upgrade",
        ] + packages
    else:
        command = [sys.executable, "-m", "pip", "install"] + packages

    if not IS_DEBUG_ENV:
        command += [
            "-qqq",
            "--no-warn-conflicts",
        ]

    subprocess.check_call(command)


def uninstall_package(package: str) -> None:
    """Uninstalls pypi package from the current environment with pip.

    Args:
        package: The package to uninstall.
    """
    subprocess.check_call(
        [
            sys.executable,
            "-m",
            "pip",
            "uninstall",
            "-qqq",
            "-y",
            package,
        ]
    )


def pretty_print_secret(
    secret: "Union[BaseSecretSchema, Dict[str, str]]",
    hide_secret: bool = True,
    print_name: bool = False,
) -> None:
    """Given a secret with values, print all key-value pairs associated with the secret.

    Args:
        secret: Secret of type BaseSecretSchema
        hide_secret: boolean that configures if the secret values are shown
            on the CLI
        print_name: boolean that configures if the secret name is shown on the
            CLI
    """
    title: Optional[str] = None
    if isinstance(secret, BaseSecretSchema):
        if print_name:
            title = f"Secret: {secret.name}"
        secret = secret.content

    def get_secret_value(value: Any) -> str:
        if value is None:
            return ""
        return "***" if hide_secret else str(value)

    stack_dicts = [
        {
            "SECRET_KEY": key,
            "SECRET_VALUE": get_secret_value(value),
        }
        for key, value in secret.items()
    ]

    print_table(stack_dicts, title=title)


def print_list_items(list_items: List[str], column_title: str) -> None:
    """Prints the configuration options of a stack.

    Args:
        list_items: List of items
        column_title: Title of the column
    """
    rich_table = table.Table(
        box=box.HEAVY_EDGE,
        show_lines=True,
    )
    rich_table.add_column(column_title.upper(), overflow="fold")
    list_items.sort()
    for item in list_items:
        rich_table.add_row(item)

    console.print(rich_table)


def get_service_state_emoji(state: "ServiceState") -> str:
    """Get the rich emoji representing the operational state of a Service.

    Args:
        state: Service state to get emoji for.

    Returns:
        String representing the emoji.
    """
    from zenml.services.service_status import ServiceState

    if state == ServiceState.ACTIVE:
        return ":white_check_mark:"
    if state == ServiceState.INACTIVE:
        return ":pause_button:"
    if state == ServiceState.ERROR:
        return ":heavy_exclamation_mark:"
    return ":hourglass_not_done:"


def pretty_print_model_deployer(
    model_services: List["BaseService"], model_deployer: "BaseModelDeployer"
) -> None:
    """Given a list of served_models, print all associated key-value pairs.

    Args:
        model_services: list of model deployment services
        model_deployer: Active model deployer
    """
    model_service_dicts = []
    for model_service in model_services:
        served_model_info = model_deployer.get_model_server_info(model_service)
        dict_uuid = str(model_service.uuid)
        dict_pl_name = model_service.config.pipeline_name
        dict_pl_stp_name = model_service.config.pipeline_step_name
        dict_model_name = served_model_info.get("MODEL_NAME", "")
        model_service_dicts.append(
            {
                "STATUS": get_service_state_emoji(model_service.status.state),
                "UUID": dict_uuid,
                "PIPELINE_NAME": dict_pl_name,
                "PIPELINE_STEP_NAME": dict_pl_stp_name,
                "MODEL_NAME": dict_model_name,
            }
        )
    print_table(
        model_service_dicts, UUID=table.Column(header="UUID", min_width=36)
    )


def pretty_print_registered_model_table(
    registered_models: List["RegisteredModel"],
) -> None:
    """Given a list of registered_models, print all associated key-value pairs.

    Args:
        registered_models: list of registered models
    """
    registered_model_dicts = [
        {
            "NAME": registered_model.name,
            "DESCRIPTION": registered_model.description,
            "METADATA": registered_model.metadata,
        }
        for registered_model in registered_models
    ]
    print_table(
        registered_model_dicts, UUID=table.Column(header="UUID", min_width=36)
    )


def pretty_print_model_version_table(
    model_versions: List["ModelVersion"],
) -> None:
    """Given a list of model_versions, print all associated key-value pairs.

    Args:
        model_versions: list of model versions
    """
    model_version_dicts = [
        {
            "NAME": model_version.registered_model.name,
            "MODEL_VERSION": model_version.version,
            "VERSION_DESCRIPTION": model_version.description,
            "METADATA": model_version.metadata.dict()
            if model_version.metadata
            else {},
        }
        for model_version in model_versions
    ]
    print_table(
        model_version_dicts, UUID=table.Column(header="UUID", min_width=36)
    )


def pretty_print_model_version_details(
    model_version: "ModelVersion",
) -> None:
    """Given a model_version, print all associated key-value pairs.

    Args:
        model_version: model version
    """
    title_ = f"Properties of model `{model_version.registered_model.name}` version `{model_version.version}`"

    rich_table = table.Table(
        box=box.HEAVY_EDGE,
        title=title_,
        show_lines=True,
    )
    rich_table.add_column("MODEL VERSION PROPERTY", overflow="fold")
    rich_table.add_column("VALUE", overflow="fold")
    model_version_info = {
        "REGISTERED_MODEL_NAME": model_version.registered_model.name,
        "VERSION": model_version.version,
        "VERSION_DESCRIPTION": model_version.description,
        "CREATED_AT": str(model_version.created_at)
        if model_version.created_at
        else "N/A",
        "UPDATED_AT": str(model_version.last_updated_at)
        if model_version.last_updated_at
        else "N/A",
        "METADATA": model_version.metadata.dict()
        if model_version.metadata
        else {},
        "MODEL_SOURCE_URI": model_version.model_source_uri,
        "STAGE": model_version.stage.value,
    }

    for item in model_version_info.items():
        rich_table.add_row(*[str(elem) for elem in item])

    # capitalize entries in first column
    rich_table.columns[0]._cells = [
        component.upper()  # type: ignore[union-attr]
        for component in rich_table.columns[0]._cells
    ]
    console.print(rich_table)


def print_served_model_configuration(
    model_service: "BaseService", model_deployer: "BaseModelDeployer"
) -> None:
    """Prints the configuration of a model_service.

    Args:
        model_service: Specific service instance to
        model_deployer: Active model deployer
    """
    title_ = f"Properties of Served Model {model_service.uuid}"

    rich_table = table.Table(
        box=box.HEAVY_EDGE,
        title=title_,
        show_lines=True,
    )
    rich_table.add_column("MODEL SERVICE PROPERTY", overflow="fold")
    rich_table.add_column("VALUE", overflow="fold")

    # Get implementation specific info
    served_model_info = model_deployer.get_model_server_info(model_service)

    served_model_info = {
        **served_model_info,
        "UUID": str(model_service.uuid),
        "STATUS": get_service_state_emoji(model_service.status.state),
        "STATUS_MESSAGE": model_service.status.last_error,
        "PIPELINE_NAME": model_service.config.pipeline_name,
        "RUN_NAME": model_service.config.run_name,
        "PIPELINE_STEP_NAME": model_service.config.pipeline_step_name,
    }

    # Sort fields alphabetically
    sorted_items = {k: v for k, v in sorted(served_model_info.items())}

    for item in sorted_items.items():
        rich_table.add_row(*[str(elem) for elem in item])

    # capitalize entries in first column
    rich_table.columns[0]._cells = [
        component.upper()  # type: ignore[union-attr]
        for component in rich_table.columns[0]._cells
    ]
    console.print(rich_table)


def print_server_deployment_list(servers: List["ServerDeployment"]) -> None:
    """Print a table with a list of ZenML server deployments.

    Args:
        servers: list of ZenML server deployments
    """
    server_dicts = []
    for server in servers:
        status = ""
        url = ""
        connected = ""
        if server.status:
            status = get_service_state_emoji(server.status.status)
            if server.status.url:
                url = server.status.url
            if server.status.connected:
                connected = ":point_left:"
        server_dicts.append(
            {
                "STATUS": status,
                "NAME": server.config.name,
                "PROVIDER": server.config.provider.value,
                "URL": url,
                "CONNECTED": connected,
            }
        )
    print_table(server_dicts)


def print_server_deployment(server: "ServerDeployment") -> None:
    """Prints the configuration and status of a ZenML server deployment.

    Args:
        server: Server deployment to print
    """
    server_name = server.config.name
    title_ = f"ZenML server '{server_name}'"

    rich_table = table.Table(
        box=box.HEAVY_EDGE,
        title=title_,
        show_header=False,
        show_lines=True,
    )
    rich_table.add_column("", overflow="fold")
    rich_table.add_column("", overflow="fold")

    server_info = []

    if server.status:
        server_info.extend(
            [
                ("URL", server.status.url or ""),
                ("STATUS", get_service_state_emoji(server.status.status)),
                ("STATUS_MESSAGE", server.status.status_message or ""),
                (
                    "CONNECTED",
                    ":white_check_mark:" if server.status.connected else "",
                ),
            ]
        )

    for item in server_info:
        rich_table.add_row(*item)

    console.print(rich_table)


def describe_pydantic_object(schema_json: Dict[str, Any]) -> None:
    """Describes a Pydantic object based on the dict-representation of its schema.

    Args:
        schema_json: str, represents the schema of a Pydantic object, which
            can be obtained through BaseModelClass.schema_json()
    """
    # Get the schema dict
    # Extract values with defaults
    schema_title = schema_json["title"]
    required = schema_json.get("required", [])
    description = schema_json.get("description", "")
    properties = schema_json.get("properties", {})

    # Pretty print the schema
    warning(f"Configuration class: {schema_title}\n", bold=True)

    if description:
        declare(f"{description}\n")

    if properties:
        warning("Properties", bold=True)
        for prop, prop_schema in properties.items():
            if "$ref" not in prop_schema.keys():
                warning(
                    f"{prop}, {prop_schema['type']}"
                    f"{', REQUIRED' if prop in required else ''}"
                )

            if "description" in prop_schema:
                declare(f"  {prop_schema['description']}", width=80)


def get_shared_emoji(is_shared: bool) -> str:
    """Returns the emoji for whether a stack is shared or not.

    Args:
        is_shared: Whether the stack is shared or not.

    Returns:
        The emoji for whether the stack is shared or not.
    """
    return ":white_heavy_check_mark:" if is_shared else ":heavy_minus_sign:"


def print_stacks_table(
    client: "Client", stacks: Sequence["StackResponseModel"]
) -> None:
    """Print a prettified list of all stacks supplied to this method.

    Args:
        client: Repository instance
        stacks: List of stacks
    """
    stack_dicts = []
    active_stack_model_id = client.active_stack_model.id
    for stack in stacks:
        is_active = stack.id == active_stack_model_id

        if stack.user:
            user_name = stack.user.name
        else:
            user_name = "[DELETED]"

        stack_config = {
            "ACTIVE": ":point_right:" if is_active else "",
            "STACK NAME": stack.name,
            "STACK ID": stack.id,
            "SHARED": get_shared_emoji(stack.is_shared),
            "OWNER": user_name,
            **{
                component_type.upper(): components[0].name
                for component_type, components in stack.components.items()
            },
        }
        stack_dicts.append(stack_config)

    print_table(stack_dicts)


def print_components_table(
    client: "Client",
    component_type: StackComponentType,
    components: Sequence["ComponentResponseModel"],
) -> None:
    """Prints a table with configuration options for a list of stack components.

    If a component is active (its name matches the `active_component_name`),
    it will be highlighted in a separate table column.

    Args:
        client: Instance of the Repository singleton
        component_type: Type of stack component
        components: List of stack components to print.
    """
    display_name = _component_display_name(component_type, plural=True)
    if len(components) == 0:
        warning(f"No {display_name} registered.")
        return
    active_stack = client.active_stack_model
    active_component_id = None
    if component_type in active_stack.components.keys():
        active_components = active_stack.components[component_type]
        active_component_id = (
            active_components[0].id if active_components else None
        )

    configurations = []
    for component in components:
        is_active = component.id == active_component_id
        component_config = {
            "ACTIVE": ":point_right:" if is_active else "",
            "NAME": component.name,
            "COMPONENT ID": component.id,
            "FLAVOR": component.flavor,
            "SHARED": get_shared_emoji(component.is_shared),
            "OWNER": f"{component.user.name if component.user else 'DELETED!'}",
        }
        configurations.append(component_config)
    print_table(configurations)


def seconds_to_human_readable(time_seconds: int) -> str:
    """Converts seconds to human readable format.

    Args:
        time_seconds: Seconds to convert.

    Returns:
        Human readable string.
    """
    seconds = time_seconds % 60
    minutes = (time_seconds // 60) % 60
    hours = (time_seconds // 3600) % 24
    days = time_seconds // 86400
    tokens = []
    if days:
        tokens.append(f"{days}d")
    if hours:
        tokens.append(f"{hours}h")
    if minutes:
        tokens.append(f"{minutes}m")
    if seconds:
        tokens.append(f"{seconds}s")

    return "".join(tokens)


def expires_in(expires_at: datetime.datetime, expired_str: str) -> str:
    """Returns a human readable string of the time until the token expires.

    Args:
        expires_at: Datetime object of the token expiration.
        expired_str: String to return if the token is expired.

    Returns:
        Human readable string.
    """
    now = datetime.datetime.now(datetime.timezone.utc)
    expires_at = expires_at.replace(tzinfo=datetime.timezone.utc)
    if expires_at < now:
        return expired_str
    return seconds_to_human_readable((expires_at - now).seconds)


def print_service_connectors_table(
    client: "Client",
    connectors: Sequence["ServiceConnectorResponseModel"],
) -> None:
    """Prints a table with details for a list of service connectors.

    Args:
        client: Instance of the Repository singleton
        connectors: List of service connectors to print.
    """
    if len(connectors) == 0:
        return

    active_stack = client.active_stack_model
    active_connector_ids: List["UUID"] = []
    for components in active_stack.components.values():
        active_connector_ids.extend(
            [
                component.connector.id
                for component in components
                if component.connector
            ]
        )

    configurations = []
    for connector in connectors:
        is_active = connector.id in active_connector_ids
        labels = [
            f"{label}:{value}" for label, value in connector.labels.items()
        ]
        resource_name = connector.resource_id or "<multiple>"

        connector_config = {
            "ACTIVE": ":point_right:" if is_active else "",
            "NAME": connector.name,
            "ID": connector.id,
            "TYPE": connector.emojified_connector_type,
            "RESOURCE TYPES": "\n".join(connector.emojified_resource_types),
            "RESOURCE NAME": resource_name,
            "SHARED": get_shared_emoji(connector.is_shared),
            "OWNER": f"{connector.user.name if connector.user else 'DELETED!'}",
            "EXPIRES IN": expires_in(
                connector.expires_at, ":name_badge: Expired!"
            )
            if connector.expires_at
            else "",
            "LABELS": "\n".join(labels),
        }
        configurations.append(connector_config)
    print_table(configurations)


def print_service_connector_resource_table(
    resources: List["ServiceConnectorResourcesModel"],
) -> None:
    """Prints a table with details for a list of service connector resources.

    Args:
        resources: List of service connector resources to print.
    """
    resource_table = []
    for resource_model in resources:
        resource_types = resource_model.emojified_resource_types
        if not resource_model.resource_type:
            # Multi-type connector
            if resource_types:
                resource_type = "\n".join(resource_types)
            else:
                resource_type = "<multiple>"
            if resource_model.error:
                resource_ids = [f":collision: error: {resource_model.error}"]
            elif resource_model.resource_ids:
                resource_ids = resource_model.resource_ids
            else:
                resource_ids = [":person_shrugging: none listed"]
        else:
            # Single-type connector
            assert resource_types
            resource_type = resource_types[0]

            if resource_model.error:
                # Error fetching resources
                resource_ids = [f":collision: error: {resource_model.error}"]
            elif resource_model.resource_ids:
                resource_ids = resource_model.resource_ids
            else:
                resource_ids = [":person_shrugging: none listed"]

        resource_row: Dict[str, Any] = {
            "CONNECTOR ID": str(resource_model.id),
            "CONNECTOR NAME": resource_model.name,
            "CONNECTOR TYPE": resource_model.emojified_connector_type,
            "RESOURCE TYPE": resource_type,
            "RESOURCE NAMES": "\n".join(resource_ids),
        }
        resource_table.append(resource_row)
    print_table(resource_table)


def print_service_connector_configuration(
    connector: Union[
        "ServiceConnectorResponseModel", "ServiceConnectorRequestModel"
    ],
    active_status: bool,
    show_secrets: bool,
) -> None:
    """Prints the configuration options of a service connector.

    Args:
        connector: The service connector to print.
        active_status: Whether the connector is active.
        show_secrets: Whether to show secrets.
    """
    from uuid import UUID

    from zenml.models import ServiceConnectorResponseModel

    if connector.user:
        if isinstance(connector.user, UUID):
            user_name = str(connector.user)
        else:
            user_name = connector.user.name
    else:
        user_name = "[DELETED]"

    if isinstance(connector, ServiceConnectorResponseModel):
        declare(
            f"Service connector '{connector.name}' of type "
            f"'{connector.type}' with id '{connector.id}' is owned by "
            f"user '{user_name}' and is "
            f"'{'shared' if connector.is_shared else 'private'}'."
        )
    else:
        declare(
            f"Service connector '{connector.name}' of type "
            f"'{connector.type}' is "
            f"'{'shared' if connector.is_shared else 'private'}'."
        )

    title_ = (
        f"'{connector.name}' {connector.type} Service Connector " "Details"
    )

    if active_status:
        title_ += " (ACTIVE)"
    rich_table = table.Table(
        box=box.HEAVY_EDGE,
        title=title_,
        show_lines=True,
    )
    rich_table.add_column("PROPERTY")
    rich_table.add_column("VALUE", overflow="fold")

    if connector.expiration_seconds is None:
        expiration = "N/A"
    else:
        expiration = str(connector.expiration_seconds) + "s"

    if isinstance(connector, ServiceConnectorResponseModel):
        properties = {
            "ID": connector.id,
            "NAME": connector.name,
            "TYPE": connector.emojified_connector_type,
            "AUTH METHOD": connector.auth_method,
            "RESOURCE TYPES": ", ".join(connector.emojified_resource_types),
            "RESOURCE NAME": connector.resource_id or "<multiple>",
            "SECRET ID": connector.secret_id or "",
            "SESSION DURATION": expiration,
            "EXPIRES IN": expires_in(
                connector.expires_at, ":name_badge: Expired!"
            )
            if connector.expires_at
            else "N/A",
            "OWNER": user_name,
            "WORKSPACE": connector.workspace.name,
            "SHARED": get_shared_emoji(connector.is_shared),
            "CREATED_AT": connector.created,
            "UPDATED_AT": connector.updated,
        }
    else:
        properties = {
            "NAME": connector.name,
            "TYPE": connector.emojified_connector_type,
            "AUTH METHOD": connector.auth_method,
            "RESOURCE TYPES": ", ".join(connector.emojified_resource_types),
            "RESOURCE NAME": connector.resource_id or "<multiple>",
            "SESSION DURATION": expiration,
            "EXPIRES IN": expires_in(
                connector.expires_at, ":name_badge: Expired!"
            )
            if connector.expires_at
            else "N/A",
            "SHARED": get_shared_emoji(connector.is_shared),
        }

    for item in properties.items():
        elements = [str(elem) for elem in item]
        rich_table.add_row(*elements)

    console.print(rich_table)

    if len(connector.configuration) == 0 and len(connector.secrets) == 0:
        declare("No configuration options are set for this connector.")

    else:
        rich_table = table.Table(
            box=box.HEAVY_EDGE,
            title="Configuration",
            show_lines=True,
        )
        rich_table.add_column("PROPERTY")
        rich_table.add_column("VALUE", overflow="fold")

        config = connector.configuration.copy()
        secrets = connector.secrets.copy()
        for key, value in secrets.items():
            if not show_secrets:
                config[key] = "[HIDDEN]"
            elif value is None:
                config[key] = "[UNAVAILABLE]"
            else:
                config[key] = value.get_secret_value()

        for item in config.items():
            elements = [str(elem) for elem in item]
            rich_table.add_row(*elements)

        console.print(rich_table)

    if not connector.labels:
        declare("No labels are set for this service connector.")
        return

    rich_table = table.Table(
        box=box.HEAVY_EDGE,
        title="Labels",
        show_lines=True,
    )
    rich_table.add_column("LABEL")
    rich_table.add_column("VALUE", overflow="fold")

    items = connector.labels.items()
    for item in items:
        elements = [str(elem) for elem in item]
        rich_table.add_row(*elements)

    console.print(rich_table)


def print_service_connector_types_table(
    connector_types: Sequence["ServiceConnectorTypeModel"],
) -> None:
    """Prints a table with details for a list of service connectors types.

    Args:
        connector_types: List of service connector types to print.
    """
    if len(connector_types) == 0:
        warning("No service connector types found.")
        return

    configurations = []
    for connector_type in connector_types:
        supported_auth_methods = list(connector_type.auth_method_dict.keys())

        connector_type_config = {
            "NAME": connector_type.name,
            "TYPE": connector_type.emojified_connector_type,
            "RESOURCE TYPES": "\n".join(
                connector_type.emojified_resource_types
            ),
            "AUTH METHODS": "\n".join(supported_auth_methods),
            "LOCAL": get_shared_emoji(connector_type.local),
            "REMOTE": get_shared_emoji(connector_type.remote),
        }
        configurations.append(connector_type_config)
    print_table(configurations)


def print_service_connector_resource_type(
    resource_type: "ResourceTypeModel",
    title: str = "",
    heading: str = "#",
    footer: str = "---",
    print: bool = True,
) -> str:
    """Prints details for a service connector resource type.

    Args:
        resource_type: Service connector resource type to print.
        title: Markdown title to use for the resource type details.
        heading: Markdown heading to use for the resource type title.
        footer: Markdown footer to use for the resource type description.
        print: Whether to print the resource type details to the console or
            just return the message as a string.

    Returns:
        The MarkDown resource type details as a string.
    """
    message = f"{title}\n" if title else ""
    emoji = (
        Emoji(resource_type.emoji.strip(":")) if resource_type.emoji else ""
    )
    supported_auth_methods = [
        f'{Emoji("lock")} {a}' for a in resource_type.auth_methods
    ]
    message += (
        f"{heading} {emoji} {resource_type.name} "
        f"(resource type: {resource_type.resource_type})\n"
    )
    message += (
        f"**Authentication methods**: "
        f"{', '.join(resource_type.auth_methods)}\n\n"
    )
    message += (
        f"**Supports resource instances**: "
        f"{resource_type.supports_instances}\n\n"
    )
    message += (
        "**Authentication methods**:\n\n- "
        + "\n- ".join(supported_auth_methods)
        + "\n\n"
    )
    message += f"{resource_type.description}\n"

    message += footer

    if print:
        console.print(Markdown(message), justify="left", width=80)

    return message


def print_service_connector_auth_method(
    auth_method: "AuthenticationMethodModel",
    title: str = "",
    heading: str = "#",
    footer: str = "---",
    print: bool = True,
) -> str:
    """Prints details for a service connector authentication method.

    Args:
        auth_method: Service connector authentication method to print.
        title: Markdown title to use for the authentication method details.
        heading: Markdown heading to use for the authentication method title.
        footer: Markdown footer to use for the authentication method description.
        print: Whether to print the authentication method details to the console
            or just return the message as a string.

    Returns:
        The MarkDown authentication method details as a string.
    """
    message = f"{title}\n" if title else ""
    emoji = Emoji("lock")
    message += (
        f"{heading} {emoji} {auth_method.name} "
        f"(auth method: {auth_method.auth_method})\n"
    )
    message += (
        f"**Supports issuing temporary credentials**: "
        f"{auth_method.supports_temporary_credentials()}\n\n"
    )
    message += f"{auth_method.description}\n"

    attributes: List[str] = []
    for attr_name, attr_schema in auth_method.config_schema.get(
        "properties", {}
    ).items():
        title = attr_schema.get("title", "<no description>")
        attr_type = attr_schema.get("type", "string")
        required = attr_name in auth_method.config_schema.get("required", [])
        hidden = attr_schema.get("format", "") == "password"
        subtitles: List[str] = []
        subtitles.append(attr_type)
        if hidden:
            subtitles.append("secret")
        if required:
            subtitles.append("required")
        else:
            subtitles.append("optional")

        description = f"- `{attr_name}`"
        if subtitles:
            description = f"{description} {{{', '.join(subtitles)}}}"
        description = f"{description}: _{title}_"
        attributes.append(description)
    if attributes:
        message += "\n**Attributes**:\n"
        message += "\n".join(attributes) + "\n"

    message += footer

    if print:
        console.print(Markdown(message), justify="left", width=80)

    return message


def print_service_connector_type(
    connector_type: "ServiceConnectorTypeModel",
    title: str = "",
    heading: str = "#",
    footer: str = "---",
    include_resource_types: bool = True,
    include_auth_methods: bool = True,
    print: bool = True,
) -> str:
    """Prints details for a service connector type.

    Args:
        connector_type: Service connector type to print.
        title: Markdown title to use for the service connector type details.
        heading: Markdown heading to use for the service connector type title.
        footer: Markdown footer to use for the service connector type
            description.
        include_resource_types: Whether to include the resource types for the
            service connector type.
        include_auth_methods: Whether to include the authentication methods for
            the service connector type.
        print: Whether to print the service connector type details to the
            console or just return the message as a string.

    Returns:
        The MarkDown service connector type details as a string.
    """
    message = f"{title}\n" if title else ""
    supported_auth_methods = [
        f'{Emoji("lock")} {a.auth_method}' for a in connector_type.auth_methods
    ]
    supported_resource_types = [
        f'{Emoji(r.emoji.strip(":"))} {r.resource_type}'
        if r.emoji
        else r.resource_type
        for r in connector_type.resource_types
    ]

    emoji = (
        Emoji(connector_type.emoji.strip(":")) if connector_type.emoji else ""
    )

    message += (
        f"{heading} {emoji} {connector_type.name} "
        f"(connector type: {connector_type.connector_type})\n"
    )
    message += (
        "**Authentication methods**:\n\n- "
        + "\n- ".join(supported_auth_methods)
        + "\n\n"
    )
    message += (
        "**Resource types**:\n\n- "
        + "\n- ".join(supported_resource_types)
        + "\n\n"
    )
    message += (
        f"**Supports auto-configuration**: "
        f"{connector_type.supports_auto_configuration}\n\n"
    )
    message += f"**Available locally**: {connector_type.local}\n\n"
    message += f"**Available remotely**: {connector_type.remote}\n\n"
    message += f"{connector_type.description}\n"

    if include_resource_types:
        for r in connector_type.resource_types:
            message += print_service_connector_resource_type(
                r,
                heading=heading + "#",
                footer="",
                print=False,
            )

    if include_auth_methods:
        for a in connector_type.auth_methods:
            message += print_service_connector_auth_method(
                a,
                heading=heading + "#",
                footer="",
                print=False,
            )

    message += footer

    if print:
        console.print(Markdown(message), justify="left", width=80)

    return message


def _get_stack_components(
    stack: "Stack",
) -> "List[StackComponent]":
    """Get a dict of all components in a stack.

    Args:
        stack: A stack

    Returns:
        A list of all components in a stack.
    """
    return list(stack.components.values())


def _scrub_secret(config: StackComponentConfig) -> Dict[str, Any]:
    """Remove secret values from a configuration.

    Args:
        config: configuration for a stack component

    Returns:
        A configuration with secret values removed.
    """
    config_dict = {}
    config_fields = dict(config.__class__.__fields__)
    for key, value in config_fields.items():
        if secret_utils.is_secret_field(value):
            config_dict[key] = "********"
        else:
            config_dict[key] = getattr(config, key)
    return config_dict


def print_debug_stack() -> None:
    """Print active stack and components for debugging purposes."""
    from zenml.client import Client

    client = Client()
    stack = client.get_stack()
    active_stack = client.active_stack
    components = _get_stack_components(active_stack)

    declare("\nCURRENT STACK\n", bold=True)
    console.print(f"Name: {stack.name}")
    console.print(f"ID: {str(stack.id)}")
    console.print(f"Shared: {'Yes' if stack.is_shared else 'No'}")
    if stack.user and stack.user.name and stack.user.id:  # mypy check
        console.print(f"User: {stack.user.name} / {str(stack.user.id)}")
    console.print(
        f"Workspace: {stack.workspace.name} / {str(stack.workspace.id)}"
    )

    for component in components:
        component_response = client.get_stack_component(
            name_id_or_prefix=component.id, component_type=component.type
        )
        declare(
            f"\n{component.type.value.upper()}: {component.name}\n", bold=True
        )
        console.print(f"Name: {component.name}")
        console.print(f"ID: {str(component.id)}")
        console.print(f"Type: {component.type.value}")
        console.print(f"Flavor: {component.flavor}")
        console.print(f"Configuration: {_scrub_secret(component.config)}")
        console.print(
            f"Shared: {'Yes' if component_response.is_shared else 'No'}"
        )
        if (
            component_response.user
            and component_response.user.name
            and component_response.user.id
        ):  # mypy check
            console.print(
                f"User: {component_response.user.name} / {str(component_response.user.id)}"
            )
        console.print(
            f"Workspace: {component_response.workspace.name} / {str(component_response.workspace.id)}"
        )


def _component_display_name(
    component_type: "StackComponentType", plural: bool = False
) -> str:
    """Human-readable name for a stack component.

    Args:
        component_type: Type of the component to get the display name for.
        plural: Whether the display name should be plural or not.

    Returns:
        A human-readable name for the given stack component type.
    """
    name = component_type.plural if plural else component_type.value
    return name.replace("_", " ")


def get_execution_status_emoji(status: "ExecutionStatus") -> str:
    """Returns an emoji representing the given execution status.

    Args:
        status: The execution status to get the emoji for.

    Returns:
        An emoji representing the given execution status.

    Raises:
        RuntimeError: If the given execution status is not supported.
    """
    from zenml.enums import ExecutionStatus

    if status == ExecutionStatus.FAILED:
        return ":x:"
    if status == ExecutionStatus.RUNNING:
        return ":gear:"
    if status == ExecutionStatus.COMPLETED:
        return ":white_check_mark:"
    if status == ExecutionStatus.CACHED:
        return ":package:"
    raise RuntimeError(f"Unknown status: {status}")


def print_pipeline_runs_table(
    pipeline_runs: Sequence["PipelineRunResponseModel"],
) -> None:
    """Print a prettified list of all pipeline runs supplied to this method.

    Args:
        pipeline_runs: List of pipeline runs
    """
    runs_dicts = []
    for pipeline_run in pipeline_runs:
        if pipeline_run.user:
            user_name = pipeline_run.user.name
        else:
            user_name = "[DELETED]"

        if pipeline_run.pipeline is None:
            pipeline_name = "unlisted"
        else:
            pipeline_name = pipeline_run.pipeline.name
        if pipeline_run.stack is None:
            stack_name = "[DELETED]"
        else:
            stack_name = pipeline_run.stack.name
        status = pipeline_run.status
        status_emoji = get_execution_status_emoji(status)
        run_dict = {
            "PIPELINE NAME": pipeline_name,
            "RUN NAME": pipeline_run.name,
            "RUN ID": pipeline_run.id,
            "STATUS": status_emoji,
            "STACK": stack_name,
            "OWNER": user_name,
        }
        runs_dicts.append(run_dict)
    print_table(runs_dicts)


def warn_unsupported_non_default_workspace() -> None:
    """Warning for unsupported non-default workspace."""
    from zenml.constants import (
        ENV_ZENML_DISABLE_WORKSPACE_WARNINGS,
        handle_bool_env_var,
    )

    disable_warnings = handle_bool_env_var(
        ENV_ZENML_DISABLE_WORKSPACE_WARNINGS, False
    )
    if not disable_warnings:
        warning(
            "Currently the concept of `workspace` is not supported "
            "within the Dashboard. The Project functionality will be "
            "completed in the coming weeks. For the time being it "
            "is recommended to stay within the `default` workspace."
        )


def print_page_info(page: Page[T]) -> None:
    """Print all page information showing the number of items and pages.

    Args:
        page: The page to print the information for.
    """
    declare(
        f"Page `({page.index}/{page.total_pages})`, `{page.total}` items "
        f"found for the applied filters."
    )


F = TypeVar("F", bound=Callable[..., None])


def create_filter_help_text(
    filter_model: Type[BaseFilterModel], field: str
) -> str:
    """Create the help text used in the click option help text.

    Args:
        filter_model: The filter model to use
        field: The field within that filter model

    Returns:
        The help text.
    """
    if filter_model.is_sort_by_field(field):
        return (
            "[STRING] Example: --sort_by='desc:name' to sort by name in "
            "descending order. "
        )
    if filter_model.is_datetime_field(field):
        return (
            f"[DATETIME] The following datetime format is supported: "
            f"'{FILTERING_DATETIME_FORMAT}'. Make sure to keep it in "
            f"quotation marks. "
            f"Example: --{field}="
            f"'{GenericFilterOps.GTE}:{FILTERING_DATETIME_FORMAT}' to "
            f"filter for everything created on or after the given date."
        )
    elif filter_model.is_uuid_field(field):
        return (
            f"[UUID] Example: --{field}='{GenericFilterOps.STARTSWITH}:ab53ca' "
            f"to filter for all UUIDs starting with that prefix."
        )
    elif filter_model.is_int_field(field):
        return (
            f"[INTEGER] Example: --{field}='{GenericFilterOps.GTE}:25' to "
            f"filter for all entities where this field has a value greater than "
            f"or equal to the value."
        )
    elif filter_model.is_bool_field(field):
        return (
            f"[BOOL] Example: --{field}='True' to "
            f"filter for all instances where this field is true."
        )
    elif filter_model.is_str_field(field):
        return (
            f"[STRING] Example: --{field}='{GenericFilterOps.CONTAINS}:example' "
            f"to filter everything that contains the query string somewhere in "
            f"its {field}."
        )
    else:
        return ""


def create_data_type_help_text(
    filter_model: Type[BaseFilterModel], field: str
) -> str:
    """Create a general help text for a fields datatype.

    Args:
        filter_model: The filter model to use
        field: The field within that filter model

    Returns:
        The help text.
    """
    if filter_model.is_datetime_field(field):
        return (
            f"[DATETIME] supported filter operators: "
            f"{[str(op) for op in NumericFilter.ALLOWED_OPS]}"
        )
    elif filter_model.is_uuid_field(field):
        return (
            f"[UUID] supported filter operators: "
            f"{[str(op) for op in UUIDFilter.ALLOWED_OPS]}"
        )
    elif filter_model.is_int_field(field):
        return (
            f"[INTEGER] supported filter operators: "
            f"{[str(op) for op in NumericFilter.ALLOWED_OPS]}"
        )
    elif filter_model.is_bool_field(field):
        return (
            f"[BOOL] supported filter operators: "
            f"{[str(op) for op in BoolFilter.ALLOWED_OPS]}"
        )
    elif filter_model.is_str_field(field):
        return (
            f"[STRING] supported filter operators: "
            f"{[str(op) for op in StrFilter.ALLOWED_OPS]}"
        )
    else:
        return f"{field}"


def list_options(filter_model: Type[BaseFilterModel]) -> Callable[[F], F]:
    """Create a decorator to generate the correct list of filter parameters.

    The Outer decorator (`list_options`) is responsible for creating the inner
    decorator. This is necessary so that the type of `FilterModel` can be passed
    in as a parameter.

    Based on the filter model, the inner decorator extracts all the click
    options that should be added to the decorated function (wrapper).

    Args:
        filter_model: The filter model based on which to decorate the function.

    Returns:
        The inner decorator.
    """

    def inner_decorator(func: F) -> F:
        options = []
        data_type_descriptors = set()
        for k, v in filter_model.__fields__.items():
            if k not in filter_model.CLI_EXCLUDE_FIELDS:
                options.append(
                    click.option(
                        f"--{k}",
                        type=str,
                        default=v.default,
                        required=False,
                        help=create_filter_help_text(filter_model, k),
                    )
                )
            if k not in filter_model.FILTER_EXCLUDE_FIELDS:
                data_type_descriptors.add(
                    create_data_type_help_text(filter_model, k)
                )

        def wrapper(function: F) -> F:
            for option in reversed(options):
                function = option(function)
            return function

        func.__doc__ = (
            f"{func.__doc__} By default all filters are "
            f"interpreted as a check for equality. However advanced "
            f"filter operators can be used to tune the filtering by "
            f"writing the operator and separating it from the "
            f"query parameter with a colon `:`, e.g. "
            f"--field='operator:query'."
        )

        if data_type_descriptors:
            joined_data_type_descriptors = "\n\n".join(data_type_descriptors)

            func.__doc__ = (
                f"{func.__doc__} \n\n"
                f"\b Each datatype supports a specific "
                f"set of filter operations, here are the relevant "
                f"ones for the parameters of this command: \n\n"
                f"{joined_data_type_descriptors}"
            )

        return wrapper(func)

    return inner_decorator


@contextlib.contextmanager
def temporary_active_stack(
    stack_name_or_id: Union["UUID", str, None] = None
) -> Iterator["Stack"]:
    """Contextmanager to temporarily activate a stack.

    Args:
        stack_name_or_id: The name or ID of the stack to activate. If not given,
            this contextmanager will not do anything.

    Yields:
        The active stack.
    """
    from zenml.client import Client

    try:
        if stack_name_or_id:
            old_stack_id = Client().active_stack_model.id
            Client().activate_stack(stack_name_or_id)
        else:
            old_stack_id = None
        yield Client().active_stack
    finally:
        if old_stack_id:
            Client().activate_stack(old_stack_id)


def get_package_information(
    package_names: Optional[List[str]] = None,
) -> Dict[str, str]:
    """Get a dictionary of installed packages.

    Args:
        package_names: Specific package names to get the information for.

    Returns:
        A dictionary of the name:version for the package names passed in or
            all packages and their respective versions.
    """
    import pkg_resources

    if package_names:
        return {
            pkg.key: pkg.version
            for pkg in pkg_resources.working_set
            if pkg.key in package_names
        }

    return {pkg.key: pkg.version for pkg in pkg_resources.working_set}


def print_user_info(info: Dict[str, Any]) -> None:
    """Print user information to the terminal.

    Args:
        info: The information to print.
    """
    for key, value in info.items():
        if key in ["packages", "query_packages"] and not bool(value):
            continue

        declare(f"{key.upper()}: {value}")


def warn_deprecated_secrets_manager() -> None:
    """Warning for deprecating secrets managers."""
    warning(
        "Secrets managers are deprecated and will be removed in an upcoming "
        "release in favor of centralized secrets management. Please consider "
        "migrating all your secrets to the centralized secrets store by means "
        "of the `zenml secrets-manager secret migrate` CLI command. "
        "See the `zenml secret` CLI command and the "
        "https://docs.zenml.io/starter-guide/production-fundamentals/secrets-management "
        "documentation page for more information."
    )


<<<<<<< HEAD
def get_parsed_labels(
    labels: Optional[List[str]], allow_label_only: bool = False
) -> Dict[str, Optional[str]]:
=======
def fail_secrets_manager_creation() -> None:
    """Warning for deprecating secrets managers."""
    error(
        "Creating secrets managers is no longer supported. Existing secrets "
        "managers will be removed in an upcoming release in favor of the "
        "centralized secrets management. Please consider migrating all your "
        "existing secrets to the centralized secrets store by means of the "
        "`zenml secrets-manager secret migrate` CLI command."
        " See the `zenml secret` CLI command or the "
        "https://docs.zenml.io/starter-guide/production-fundamentals/secrets-management "
        "documentation page for more information. "
    )


def fail_secret_creation_on_secrets_manager() -> None:
    """Warning for deprecating secrets managers."""
    error(
        "Creating secrets within the stack component `secrets manager` is no "
        "longer supported. "
        "Existing secrets managers will be removed in an "
        "upcoming release in favor of the centralized secrets management. "
        "Learn more about this in our documentation:"
        "https://docs.zenml.io/starter-guide/production-fundamentals/secrets-management "
        "Please also consider migrating all your existing secrets to the "
        "centralized secrets store by means of the "
        "`zenml secrets-manager secret migrate` CLI command. "
        "See the `zenml secret --help` for more information."
    )


def get_parsed_labels(labels: Optional[List[str]]) -> Dict[str, str]:
>>>>>>> 71360749
    """Parse labels into a dictionary.

    Args:
        labels: The labels to parse.
        allow_label_only: Whether to allow labels without values.

    Returns:
        A dictionary of the metadata.

    Raises:
        ValueError: If the labels are not in the correct format.
    """
    if not labels:
        return {}

    metadata_dict = {}
    for m in labels:
        try:
            key, value = m.split("=")
        except ValueError:
            if not allow_label_only:
                raise ValueError(
                    "Labels must be in the format key=value"
                ) from None
            key = m
            value = None
        metadata_dict[key] = value

    return metadata_dict<|MERGE_RESOLUTION|>--- conflicted
+++ resolved
@@ -2220,11 +2220,6 @@
     )
 
 
-<<<<<<< HEAD
-def get_parsed_labels(
-    labels: Optional[List[str]], allow_label_only: bool = False
-) -> Dict[str, Optional[str]]:
-=======
 def fail_secrets_manager_creation() -> None:
     """Warning for deprecating secrets managers."""
     error(
@@ -2255,8 +2250,9 @@
     )
 
 
-def get_parsed_labels(labels: Optional[List[str]]) -> Dict[str, str]:
->>>>>>> 71360749
+def get_parsed_labels(
+    labels: Optional[List[str]], allow_label_only: bool = False
+) -> Dict[str, Optional[str]]:
     """Parse labels into a dictionary.
 
     Args:
