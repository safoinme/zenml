--- conflicted
+++ resolved
@@ -308,13 +308,7 @@
           runtime_configuration: The runtime configuration
         """
         component_to_kfp_op: Dict[base_node.BaseNode, dsl.ContainerOp] = {}
-<<<<<<< HEAD
-        tfx_ir: Pb2Pipeline = self._generate_tfx_ir(  # type:ignore[valid-type]
-            tfx_pipeline
-        )
-=======
-        tfx_ir: Pb2Pipeline = self._generate_tfx_ir(pipeline)
->>>>>>> a7fbf336
+        tfx_ir: Pb2Pipeline = self._generate_tfx_ir(tfx_pipeline)
 
         for node in tfx_ir.nodes:
             pipeline_node: PipelineNode = node.pipeline_node
